#!/usr/bin/env bash

# Automatic Installation Script
# Many thanks to the PiVPN project (pivpn.io) for much of the inspiration for this script
# Run from https://raw.githubusercontent.com/nebhead/pifire/master/auto-install/install.sh
#
# Install with this command (from your Pi):
#
# curl https://raw.githubusercontent.com/nebhead/pifire/master/auto-install/install.sh | bash
#
# NOTE: Pre-Requisites to run Raspi-Config first.  See README.md.

# Must be root to install
if [[ $EUID -eq 0 ]];then
    echo "You are root."
else
    echo "SUDO will be used for the install."
    # Check if it is actually installed
    # If it isn't, exit because the install cannot complete
    if [[ $(dpkg-query -s sudo) ]];then
        export SUDO="sudo"
        export SUDOE="sudo -E"
    else
        echo "Please install sudo."
        exit 1
    fi
fi

# Find the rows and columns. Will default to 80x24 if it can not be detected.
screen_size=$(stty size 2>/dev/null || echo 24 80)
rows=$(echo $screen_size | awk '{print $1}')
columns=$(echo $screen_size | awk '{print $2}')

# Divide by two so the dialogs take up half of the screen.
r=$(( rows / 2 ))
c=$(( columns / 2 ))
# If the screen is small, modify defaults
r=$(( r < 20 ? 20 : r ))
c=$(( c < 70 ? 70 : c ))

# Display the welcome dialog
whiptail --msgbox --backtitle "Welcome" --title "PiFire Automated Installer" "This installer will transform your Single Board Computer into a connected Smoker Controller.  NOTE: This installer is intended to be run on a fresh install of Raspberry Pi OS Lite 32-Bit Bullseye or later." ${r} ${c}

# Starting actual steps for installation
clear
echo "*************************************************************************"
echo "**                                                                     **"
echo "**      Setting /tmp to RAM based storage in /etc/fstab                **"
echo "**                                                                     **"
echo "*************************************************************************"
echo "tmpfs /tmp  tmpfs defaults,noatime 0 0" | sudo tee -a /etc/fstab > /dev/null
clear
echo "*************************************************************************"
echo "**                                                                     **"
echo "**      Running Apt Update... (This could take several minutes)        **"
echo "**                                                                     **"
echo "*************************************************************************"
$SUDO apt update
clear
echo "*************************************************************************"
echo "**                                                                     **"
echo "**      Running Apt Upgrade... (This could take several minutes)       **"
echo "**                                                                     **"
echo "*************************************************************************"
$SUDO apt upgrade -y

# Install APT dependencies
clear
echo "*************************************************************************"
echo "**                                                                     **"
echo "**      Installing Dependencies... (This could take several minutes)   **"
echo "**                                                                     **"
echo "*************************************************************************"
$SUDO apt install python3-dev python3-pip python3-venv python3-rpi.gpio python3-scipy nginx git supervisor ttf-mscorefonts-installer redis-server libatlas-base-dev libopenjp2-7 -y

# Grab project files
clear
echo "*************************************************************************"
echo "**                                                                     **"
echo "**      Cloning PiFire from GitHub...                                  **"
echo "**                                                                     **"
echo "*************************************************************************"
cd /usr/local/bin
# Use a shallow clone to reduce download size
$SUDO git clone --depth 1 https://github.com/nebhead/pifire
# Replace the below command to fetch development branch
#$SUDO git clone --depth 1 --branch development https://github.com/nebhead/pifire

# Setup Python VENV & Install Python dependencies
clear
echo "*************************************************************************"
echo "**                                                                     **"
echo "**      Setting up Python VENV and Installing Modules...               **"
echo "**            (This could take several minutes)                        **"
echo "**                                                                     **"
echo "*************************************************************************"
echo ""
echo " - Setting Up PiFire Group"
cd /usr/local/bin
$SUDO groupadd pifire 
$SUDO usermod -a -G pifire $USER 
$SUDO usermod -a -G pifire root 
# Change ownership to group=pifire for all files/directories in pifire 
$SUDO chown -R $USER:pifire pifire 
# Change ability for pifire group to read/write/execute 
$SUDO chmod -R 775 pifire/

echo " - Setting up VENV"
# Setup VENV
python -m venv --system-site-packages pifire
cd /usr/local/bin/pifire
source bin/activate 

echo " - Installing module dependencies... "
# Install module dependencies 
python -m pip install "flask==2.3.3" 
python -m pip install flask-mobility
python -m pip install flask-qrcode
python -m pip install flask-socketio
<<<<<<< HEAD
python -m pip install "eventlet==0.30.2"
=======
if ! python -c "import sys; assert sys.version_info[:2] >= (3,11)" > /dev/null; then
    echo "System is running a python version lower than 3.11, installing eventlet==0.30.2";
    python -m pip install "eventlet==0.30.2"
else
    echo "System is running a python version 3.11 or greater, installing latest eventlet"
    python -m pip install eventlet
fi      
>>>>>>> 9b293bf9
python -m pip install gunicorn
python -m pip install gpiozero
python -m pip install redis
python -m pip install uuid
python -m pip install influxdb-client[ciso]
python -m pip install apprise
python -m pip install scikit-fuzzy
python -m pip install scikit-learn
python -m pip install ratelimitingfilter
python -m pip install "pillow>=9.2.0"
python -m pip install paho-mqtt

# Setup config.txt to enable busses 
clear
echo "*************************************************************************"
echo "**                                                                     **"
echo "**      Configuring config.txt                                         **"
echo "**                                                                     **"
echo "*************************************************************************"

# Enable SPI - Needed for some displays
echo "dtparam=spi=on" | $SUDO tee -a /boot/config.txt > /dev/null
# Enable I2C - Needed for some displays, ADCs, distance sensors
echo "dtparam=i2c_arm=on" | $SUDO tee -a /boot/config.txt > /dev/null
echo "i2c-dev" | $SUDO tee -a /etc/modules > /dev/null
# Enable Hardware PWM - Needed for hardware PWM support 
echo "dtoverlay=pwm,pin=13,func=4" | $SUDO tee -a /boot/config.txt > /dev/null

# Setup backlight / power permissions if a DSI screen is installed  
clear
echo "*************************************************************************"
echo "**                                                                     **"
echo "**      Configuring Backlight UDEV Rules                               **"
echo "**                                                                     **"
echo "*************************************************************************"
echo 'SUBSYSTEM=="backlight",RUN+="/bin/chmod 666 /sys/class/backlight/%k/brightness /sys/class/backlight/%k/bl_power"' | $SUDO tee -a /etc/udev/rules.d/backlight-permissions.rules > /dev/null

### Setup nginx to proxy to gunicorn
clear
echo "*************************************************************************"
echo "**                                                                     **"
echo "**      Configuring nginx...                                           **"
echo "**                                                                     **"
echo "*************************************************************************"
# Move into install directory
cd /usr/local/bin/pifire/auto-install/nginx

# Delete default configuration
$SUDO rm /etc/nginx/sites-enabled/default

# Copy configuration file to nginx
$SUDO cp pifire.nginx /etc/nginx/sites-available/pifire

# Create link in sites-enabled
$SUDO ln -s /etc/nginx/sites-available/pifire /etc/nginx/sites-enabled

# Restart nginx
$SUDO service nginx restart

### Setup Supervisor to Start Apps on Boot / Restart on Failures
clear
echo "*************************************************************************"
echo "**                                                                     **"
echo "**      Configuring Supervisord...                                     **"
echo "**                                                                     **"
echo "*************************************************************************"

# Copy configuration files (control.conf, webapp.conf) to supervisor config directory
cd /usr/local/bin/pifire/auto-install/supervisor
# Add the current username to the configuration files 
echo "user=" $USER | tee -a control.conf > /dev/null
echo "user=" $USER | tee -a webapp.conf > /dev/null

$SUDO cp *.conf /etc/supervisor/conf.d/

SVISOR=$(whiptail --title "Would you like to enable the supervisor WebUI?" --radiolist "This allows you to check the status of the supervised processes via a web browser, and also allows those processes to be restarted directly from this interface. (Recommended)" 20 78 2 "ENABLE_SVISOR" "Enable the WebUI" ON "DISABLE_SVISOR" "Disable the WebUI" OFF 3>&1 1>&2 2>&3)

if [[ $SVISOR = "ENABLE_SVISOR" ]];then
   echo " " | sudo tee -a /etc/supervisor/supervisord.conf > /dev/null
   echo "[inet_http_server]" | sudo tee -a /etc/supervisor/supervisord.conf > /dev/null
   echo "port = 9001" | sudo tee -a /etc/supervisor/supervisord.conf > /dev/null
   USERNAME=$(whiptail --inputbox "Choose a username [default: user]" 8 78 user --title "Choose Username" 3>&1 1>&2 2>&3)
   echo "username = " $USERNAME | sudo tee -a /etc/supervisor/supervisord.conf > /dev/null
   PASSWORD=$(whiptail --passwordbox "Enter your password" 8 78 --title "Choose Password" 3>&1 1>&2 2>&3)
   echo "password = " $PASSWORD | sudo tee -a /etc/supervisor/supervisord.conf > /dev/null
   whiptail --msgbox --backtitle "Supervisor WebUI Setup" --title "Setup Completed" "You now should be able to access the Supervisor WebUI at http://your.ip.address.here:9001 with the username and password you have chosen." ${r} ${c}
else
   echo "No WebUI Setup."
fi

# If supervisor isn't already running, startup Supervisor
$SUDO service supervisor start

# Rebooting
whiptail --msgbox --backtitle "Install Complete / Reboot Required" --title "Installation Completed - Rebooting" "Congratulations, the installation is complete.  At this time, we will perform a reboot and your application should be ready.  On first boot, the wizard will guide you through the remaining setup steps.  You should be able to access your application by opening a browser on your PC or other device and using the IP address (or http://[hostname].local) for this device.  Enjoy!" ${r} ${c}
clear
$SUDO reboot<|MERGE_RESOLUTION|>--- conflicted
+++ resolved
@@ -117,9 +117,6 @@
 python -m pip install flask-mobility
 python -m pip install flask-qrcode
 python -m pip install flask-socketio
-<<<<<<< HEAD
-python -m pip install "eventlet==0.30.2"
-=======
 if ! python -c "import sys; assert sys.version_info[:2] >= (3,11)" > /dev/null; then
     echo "System is running a python version lower than 3.11, installing eventlet==0.30.2";
     python -m pip install "eventlet==0.30.2"
@@ -127,7 +124,6 @@
     echo "System is running a python version 3.11 or greater, installing latest eventlet"
     python -m pip install eventlet
 fi      
->>>>>>> 9b293bf9
 python -m pip install gunicorn
 python -m pip install gpiozero
 python -m pip install redis
