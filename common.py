--- conflicted
+++ resolved
@@ -21,14 +21,10 @@
 import redis
 import uuid
 import random
-<<<<<<< HEAD
-=======
 import zipfile
 import pathlib
 import tempfile
 import shutil
-from uuid import getnode
->>>>>>> f89de746
 
 HISTORY_FOLDER = './history/'  # Path to historical cook files
 
@@ -377,18 +373,12 @@
 	('smokeplus', True), 
 	('grill_settemp', 0),
 	('smart_start_profile', 0), # Smart Start Profile Selected
-<<<<<<< HEAD
-	('startup_temp', 0), 		# Smart Start Start Up Temp
-	('p_mode', 0), 				# P_mode selected
-	('auger_cycle_time', 0),  	# Auger Cycle Time
-=======
 	('startup_temp', 0), # Smart Start Start Up Temp
 	('p_mode', 0), # P_mode selected
 	('auger_cycle_time', 0),  # Auger Cycle Time
 	('pellet_level_start', 0),  # Pellet Level at the begining of this mode
 	('pellet_level_end', 0),  # Pellet Level at the end of this mode
 	('pellet_brand_type', '')  # Pellet Brand and Wood Type 
->>>>>>> f89de746
 ]
 
 def default_metrics():
@@ -571,14 +561,6 @@
 
 	return grill_probes
 
-<<<<<<< HEAD
-def _generate_uuid():
-	"""
-	Generate a uuid based on mac address and random int
-
-	:return: A string uuid
-	"""
-=======
 def default_cookfilestruct():
 	settings = ReadSettings()
 
@@ -618,8 +600,12 @@
 
 	return cookfilestruct
 
-def generateUUID():
->>>>>>> f89de746
+def _generate_uuid():
+	"""
+	Generate a uuid based on mac address and random int
+
+	:return: A string uuid
+	"""
 	node = uuid.getnode()
 	rand_int = random.randint(100, 200)
 	generated_uuid = uuid.uuid1(node + rand_int)
@@ -743,13 +729,8 @@
 			return
 
 	if new_metric:
-<<<<<<< HEAD
-		metrics['starttime'] = time.time()
+		metrics['starttime'] = time.time() * 1000
 		metrics['id'] = _generate_uuid()
-=======
-		metrics['starttime'] = time.time() * 1000
-		metrics['id'] = generateUUID()
->>>>>>> f89de746
 		cmdsts.rpush('metrics:general', json.dumps(metrics))
 	else: 
 		cmdsts.rpop('metrics:general')
@@ -993,13 +974,8 @@
 			cmdsts.hset('control:current', 'Probe1Temp', 0)
 			cmdsts.hset('control:current', 'Probe2Temp', 0)
 			event = 'WARNING: History data flushed.'
-<<<<<<< HEAD
 			write_log(event)
 			write_metrics(flush=True)
-=======
-			WriteLog(event)
-			WriteMetrics(flush=True)  # Flush all metrics when history is flushed
->>>>>>> f89de746
 	else:
 		if cmdsts.exists('control:history'):
 			list_length = cmdsts.llen('control:history') 
@@ -1020,28 +996,6 @@
 
 			for index in range(len(data)):
 				datastruct = json.loads(data[index])
-<<<<<<< HEAD
-				temp_list = [str(int(datastruct['T'])), str(datastruct['GT1']), str(datastruct['GSP1']), str(datastruct['PT1']), str(datastruct['PSP1']), str(datastruct['PT2']), str(datastruct['PSP2'])]
-				data_list.append(temp_list)
-				#data_list.append(data[index].split(' ', 6))  # Splits out each of the values into separate list items
-		else:
-			event = 'WARNING: History data is not present in database. Creating Data Structure.'
-			write_log(event)
-			# Create Entry in Database
-			TempStruct = {
-				'GrillTemp': 0, 
-				'GrillSetPoint': 0,
-				'Probe1Temp': 0, 
-				'Probe1SetPoint': 0, 
-				'Probe2Temp': 0, 
-				'Probe2SetPoint': 0,
-				'GrillTr': 0,
-				'Probe1Tr': 0,
-				'Probe2Tr': 0
-			}
-			write_history(TempStruct)
-			data_list = read_history()
-=======
 				for key, value in datastruct.items():
 					temp_dict[key].append(value)
 				#templist = [str(int(datastruct['T'])), str(datastruct['GT1']), str(datastruct['GSP1']), str(datastruct['PT1']), str(datastruct['PSP1']), str(datastruct['PT2']), str(datastruct['PSP2'])]
@@ -1058,7 +1012,6 @@
 			}
 			tr_values = '0 0 0'
 			cmdsts.set('control:tuning', tr_values)
->>>>>>> f89de746
 
 	return(temp_dict)
 
@@ -1066,40 +1019,25 @@
 	"""
 	Write History to Redis DB
 
-<<<<<<< HEAD
 	:param temp_struct: TempStruct
 	:param maxsizelines: Maximum Line Size (Default 28800)
+	"""
 	:param tuning_mode: True to populate tuning data otherwise False
-	"""
 	global cmdsts
 
 	time_now = datetime.datetime.now()
 	#time_str = str(int(time_now.timestamp() * 1000))
 	#datastring = time_str + ' ' + str(temp_struct['GrillTemp']) + ' ' + str(temp_struct['GrillSetPoint']) + ' ' + str(temp_struct['Probe1Temp']) + ' ' + str(temp_struct['Probe1SetPoint']) + ' ' + str(temp_struct['Probe2Temp']) + ' ' + str(temp_struct['Probe2SetPoint'])
-=======
-	#timenow = datetime.datetime.now()
-	#datastring = timestr + ' ' + str(TempStruct['GrillTemp']) + ' ' + str(TempStruct['GrillSetPoint']) + ' ' + str(TempStruct['Probe1Temp']) + ' ' + str(TempStruct['Probe1SetPoint']) + ' ' + str(TempStruct['Probe2Temp']) + ' ' + str(TempStruct['Probe2SetPoint'])
->>>>>>> f89de746
 
 	# Create data structure for current temperature data and timestamp
 	datastruct = {}
-<<<<<<< HEAD
-	datastruct['T'] = int(time_now.timestamp() * 1000)
+	datastruct['T'] = int(time.time() * 1000)
 	datastruct['GT1'] = temp_struct['GrillTemp']
 	datastruct['GSP1'] = temp_struct['GrillSetPoint']
 	datastruct['PT1'] = temp_struct['Probe1Temp']
 	datastruct['PSP1'] = temp_struct['Probe1SetPoint']
 	datastruct['PT2'] = temp_struct['Probe2Temp']
 	datastruct['PSP2'] = temp_struct['Probe2SetPoint']
-=======
-	datastruct['T'] = int(time.time() * 1000)
-	datastruct['GT1'] = TempStruct['GrillTemp']
-	datastruct['GSP1'] = TempStruct['GrillSetPoint']
-	datastruct['PT1'] = TempStruct['Probe1Temp']
-	datastruct['PSP1'] = TempStruct['Probe1SetPoint']
-	datastruct['PT2'] = TempStruct['Probe2Temp']
-	datastruct['PSP2'] = TempStruct['Probe2SetPoint']
->>>>>>> f89de746
 
 	# Push data string to the list in the last position
 	cmdsts.rpush('control:history', json.dumps(datastruct))
@@ -1348,9 +1286,6 @@
 	global cmdsts
 	cmdsts.set('updater:percent', percent)
 	cmdsts.set('updater:status', status)
-<<<<<<< HEAD
-	cmdsts.set('updater:output', output)
-=======
 	cmdsts.set('updater:output', output)
 
 def WriteCookFile(): 
@@ -1768,5 +1703,4 @@
 
 	ver_list = list(map(int, ver_list))
 
-	return(ver_list)
->>>>>>> f89de746
+	return(ver_list)