--- conflicted
+++ resolved
@@ -1,140 +1,136 @@
-<!-- Post Update Message for v1.8.0 -->
-<H1>
-    <img src="{{ url_for('static', filename='img/launcher-icon-1x.png') }}" width="50" height="50" class="d-inline-block align-top" alt="">
-<<<<<<< HEAD
-    PiFire 1.9.0 Release - TBD / 2025
-=======
-    PiFire 1.8.7 Release - October / 2024
->>>>>>> 8614e0e2
-</H1>
-<div class="row justify-content-center">
-    <div class="card" style="width:80%">
-        <div class="card-body">
-            
-            <div class="alert alert-danger" role="alert">
-               Please note that if you were previously using the BT Meater modules (standard or alternative), they have been renamed.  The updater
-               should automatically rename the configuration, but if you experience any errors, please go through the configuration again. <br>  
-            </div>
-             
-            <br>
-             
-            <p>
-                This release contains bug fixes and feature updates since the previous version. 
-            </p>
-             
-             <br>
-             
-             <p>
-                 <i class="fa-regular fa-star"></i>&nbsp; <u>Here are just some of the <b>NEW</b> features that were added in this update:</u>
-             </p>
-             
-             <ul>
-                 <li>
-                    Minor overhaul of manual mode, moving the controls to the control panel so that you can control the grill outputs directly
-                    from the dashboard if you desire.  Buttons and PWM slider is responsive without reloading the page.  Improved manual mode instructions.  
-                 </li>
-                 <li>
-                    Added the ability to manually override outputs (igniter, auger, fan) on the default dashboard and on the flex touch display.  The user 
-                    can enable this in the safety settings, and select the amount of seconds to override the controller during operation.  Use with caution 
-                    as this can potentially leave the igniter on for extended periods of time.
-                 </li>
-                 <li>
-                    Added high and low limit temperature notifications for each probe.  This allows you to to set limits for the high and low temperatures
-                    and be notified when they exceed those limits during operation.  These limits do not expire, but will only trigger once they are exceeded.
-                    They will reset when the temperature falls below/above the high/low limit.  This feature also allows you to take some actions such as to 
-                    reignite the grill if the temperature goes too low or to shutdown if it goes too high.  
-                 </li>
-                 <li>
-                    Added iBBQ Bluetooth probe support.  Tested with Inkbird BT-4XS.  The device may take some time to be detected and setup before data is 
-                    is streamed out to the dashboard.  
-                 </li>
-                 <li>
-                    User @dogtreatfairy contributed two new controllers including an auto-center PID controller and a PID controller with Smith Predictor. 
-                    Select these controllers in the settings page.  
-                 </li>
-                 <li>
-                    Added ST7789V with Encoder support.  This should still be considered experimental, as it uses an unsupported forked ST7789 library for display 
-                    support. Note that if you select this display version, it will install this forked library and will cause the original ST7789 library not to 
-                    function anymore.  
-                 </li>
-                 <li>
-                    Added option to delete all debug log files.  This can help with debugging issues, so that we have a clean log file to work with.
-                 </li>
-                 <li>
-                    Added support for Meater Bluetooth probes (Meater Pro is still under development).  This is a work in progress and may not be fully functional.  
-                    The probe must be configured in the Wizard before it can be used.  The probe will automatically connect to the PiFire device when the device is 
-                    powered on.  The probe will also automatically disconnect when the PiFire device is powered off.  The probe will also automatically reconnect if 
-                    the PiFire device is rebooted.  
-                 </li>
-                 <li>
-                    Added device status structure that can be retrieved from the /api/current route.  This includes the current state of the device, the current 
-                    configuration, and the current status of the probes.  This allows the dashboard to display connection status and/or battery status for bluetooth 
-                    probes.
-                 </li>
-                 <li>
-                    Added support for the ILI3941 display with the flex framework.  This utilizes the same framework as is being used for the DSI Touch display, and 
-                    will allow for the ILI9341 display to be customized, as well as allow for the use of different resolutions.  (note 480x320 is not currently implemented)
-                 </li>
-                 <li>
-                    Added bluetooth scanning in the configuration wizard so that you can select the hardware ID of a bluetooth device that you want to use.  It will
-                    flag hardware ids that are already in use, but it won't prevent you from setting them. 
-                 </li>
-                 <li>
-                    Update the probe configuration wizard to hide/show profile selection based on the probe device.  Only ADC devices should show profile selections. 
-                    Also hides/shows the probe enabled selection based on the probe type (AUX is by default hidden).
-                 </li>
-                 <li>
-                    Updated the probe configuration in the settings page.  The default dashboard also has probe configuration built in, using the cog in each of the probe cards.
-                 </li>
-                 <li>
-                    Removed hopper level from the different display types when no hopper level / distance sensor is enabled.  
-                 </li>
-                 <li>
-                    Added a button & menu option to the flex supported displays (DSI Touch / ILI9341f / Prototype Flex).
-                    Added a button/status icon in the status card for the default dashboard.  You can click on this icon during hold mode to toggle lid/door open.
-                 </li>
-                 <li>
-                    Added touch screen mode to the default dashboard configuration, which provides some visual and UI changes that will make using a touch screen 
-                    device easier.  
-                 </li>
-                 <li>
-                     Behind the scenes improvements including:  
-                     <ul>
-                         <li>
-                             Changed order of component installations when installing modules from the wizard.  The wizard will now install apt packages before 
-                             installing python modules to match dependencies for items like bluepy.    
-                         </li>
-                         <li>
-                           Added Lid/Door toggle API call which allows you to manually toggle on/off the lid/door open pause for the controller in Hold mode.
-                         </li>
-                         <li>
-                           Added a nicer Nginx server error landing page that will attempt to load the root ('/') every 10 seconds, provides a link to the Supervisor,
-                           and other helpful links.  This currently will only be available on new installations.
-                         </li>
-                     </ul>
-                 </li>
-             </ul>
-             
-             <p><i class="fa-solid fa-bug-slash"></i>&nbsp; <u>Here are some bug fixes in this update:</u></p>
-             
-             <ul>
-                 <li>
-                    Removed certain unsupported rotations from the ST7789 320x240 display configurations.  (90/270 degrees are not supported by the ST7789 driver module)
-                 </li>
-                 <li>
-                    Fixed a missing voltage bounds check for ADC probes using Celsius units.  This should prevent the probes from reporting invalid temperatures when probes 
-                    are not connected.
-                 </li>
-                 <li>
-                     Upon upgrade, the system assigns 1Wire to GPIO 6 in the configuration file, which seems to fail.  Changing this assignment to 'None' and also changing
-                     the pin configuration type to 'gpiopin' instead of 'gpio_pin' which hopefully will resolve this issue.  
-                 </li>
-             </ul>
-             
-        </div>
-    </div>
-    
-</div>
-
-<br>
-<br>
+<!-- Post Update Message for v1.8.0 -->
+<H1>
+    <img src="{{ url_for('static', filename='img/launcher-icon-1x.png') }}" width="50" height="50" class="d-inline-block align-top" alt="">
+    PiFire 1.9.0 Release - TBD / 2025
+</H1>
+<div class="row justify-content-center">
+    <div class="card" style="width:80%">
+        <div class="card-body">
+            
+            <div class="alert alert-danger" role="alert">
+               Please note that if you were previously using the BT Meater modules (standard or alternative), they have been renamed.  The updater
+               should automatically rename the configuration, but if you experience any errors, please go through the configuration again. <br>  
+            </div>
+             
+            <br>
+             
+            <p>
+                This release contains bug fixes and feature updates since the previous version. 
+            </p>
+             
+             <br>
+             
+             <p>
+                 <i class="fa-regular fa-star"></i>&nbsp; <u>Here are just some of the <b>NEW</b> features that were added in this update:</u>
+             </p>
+             
+             <ul>
+                 <li>
+                    Minor overhaul of manual mode, moving the controls to the control panel so that you can control the grill outputs directly
+                    from the dashboard if you desire.  Buttons and PWM slider is responsive without reloading the page.  Improved manual mode instructions.  
+                 </li>
+                 <li>
+                    Added the ability to manually override outputs (igniter, auger, fan) on the default dashboard and on the flex touch display.  The user 
+                    can enable this in the safety settings, and select the amount of seconds to override the controller during operation.  Use with caution 
+                    as this can potentially leave the igniter on for extended periods of time.
+                 </li>
+                 <li>
+                    Added high and low limit temperature notifications for each probe.  This allows you to to set limits for the high and low temperatures
+                    and be notified when they exceed those limits during operation.  These limits do not expire, but will only trigger once they are exceeded.
+                    They will reset when the temperature falls below/above the high/low limit.  This feature also allows you to take some actions such as to 
+                    reignite the grill if the temperature goes too low or to shutdown if it goes too high.  
+                 </li>
+                 <li>
+                    Added iBBQ Bluetooth probe support.  Tested with Inkbird BT-4XS.  The device may take some time to be detected and setup before data is 
+                    is streamed out to the dashboard.  
+                 </li>
+                 <li>
+                    User @dogtreatfairy contributed two new controllers including an auto-center PID controller and a PID controller with Smith Predictor. 
+                    Select these controllers in the settings page.  
+                 </li>
+                 <li>
+                    Added ST7789V with Encoder support.  This should still be considered experimental, as it uses an unsupported forked ST7789 library for display 
+                    support. Note that if you select this display version, it will install this forked library and will cause the original ST7789 library not to 
+                    function anymore.  
+                 </li>
+                 <li>
+                    Added option to delete all debug log files.  This can help with debugging issues, so that we have a clean log file to work with.
+                 </li>
+                 <li>
+                    Added support for Meater Bluetooth probes (Meater Pro is still under development).  This is a work in progress and may not be fully functional.  
+                    The probe must be configured in the Wizard before it can be used.  The probe will automatically connect to the PiFire device when the device is 
+                    powered on.  The probe will also automatically disconnect when the PiFire device is powered off.  The probe will also automatically reconnect if 
+                    the PiFire device is rebooted.  
+                 </li>
+                 <li>
+                    Added device status structure that can be retrieved from the /api/current route.  This includes the current state of the device, the current 
+                    configuration, and the current status of the probes.  This allows the dashboard to display connection status and/or battery status for bluetooth 
+                    probes.
+                 </li>
+                 <li>
+                    Added support for the ILI3941 display with the flex framework.  This utilizes the same framework as is being used for the DSI Touch display, and 
+                    will allow for the ILI9341 display to be customized, as well as allow for the use of different resolutions.  (note 480x320 is not currently implemented)
+                 </li>
+                 <li>
+                    Added bluetooth scanning in the configuration wizard so that you can select the hardware ID of a bluetooth device that you want to use.  It will
+                    flag hardware ids that are already in use, but it won't prevent you from setting them. 
+                 </li>
+                 <li>
+                    Update the probe configuration wizard to hide/show profile selection based on the probe device.  Only ADC devices should show profile selections. 
+                    Also hides/shows the probe enabled selection based on the probe type (AUX is by default hidden).
+                 </li>
+                 <li>
+                    Updated the probe configuration in the settings page.  The default dashboard also has probe configuration built in, using the cog in each of the probe cards.
+                 </li>
+                 <li>
+                    Removed hopper level from the different display types when no hopper level / distance sensor is enabled.  
+                 </li>
+                 <li>
+                    Added a button & menu option to the flex supported displays (DSI Touch / ILI9341f / Prototype Flex).
+                    Added a button/status icon in the status card for the default dashboard.  You can click on this icon during hold mode to toggle lid/door open.
+                 </li>
+                 <li>
+                    Added touch screen mode to the default dashboard configuration, which provides some visual and UI changes that will make using a touch screen 
+                    device easier.  
+                 </li>
+                 <li>
+                     Behind the scenes improvements including:  
+                     <ul>
+                         <li>
+                             Changed order of component installations when installing modules from the wizard.  The wizard will now install apt packages before 
+                             installing python modules to match dependencies for items like bluepy.    
+                         </li>
+                         <li>
+                           Added Lid/Door toggle API call which allows you to manually toggle on/off the lid/door open pause for the controller in Hold mode.
+                         </li>
+                         <li>
+                           Added a nicer Nginx server error landing page that will attempt to load the root ('/') every 10 seconds, provides a link to the Supervisor,
+                           and other helpful links.  This currently will only be available on new installations.
+                         </li>
+                     </ul>
+                 </li>
+             </ul>
+             
+             <p><i class="fa-solid fa-bug-slash"></i>&nbsp; <u>Here are some bug fixes in this update:</u></p>
+             
+             <ul>
+                 <li>
+                    Removed certain unsupported rotations from the ST7789 320x240 display configurations.  (90/270 degrees are not supported by the ST7789 driver module)
+                 </li>
+                 <li>
+                    Fixed a missing voltage bounds check for ADC probes using Celsius units.  This should prevent the probes from reporting invalid temperatures when probes 
+                    are not connected.
+                 </li>
+                 <li>
+                     Upon upgrade, the system assigns 1Wire to GPIO 6 in the configuration file, which seems to fail.  Changing this assignment to 'None' and also changing
+                     the pin configuration type to 'gpiopin' instead of 'gpio_pin' which hopefully will resolve this issue.  
+                 </li>
+             </ul>
+             
+        </div>
+    </div>
+    
+</div>
+
+<br>
+<br>