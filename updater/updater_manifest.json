{
  "metadata" : {
    "versions" : {
<<<<<<< HEAD
      "server" : "1.7.0",
      "cookfile" : "1.5.0",
      "recipe" : "1.0.0",
      "build" : 22
=======
      "server" : "1.6.3",
      "cookfile" : "1.5.0",
      "recipe" : "1.0.0",
      "build" : 48
>>>>>>> 9b293bf9
    },
    "update_notes" : "",
    "update_warnings" : ""
  },
  "dependencies": {
    "app": {
      "py_dependencies": [
        "flask_mobility",
        "flask_socketio",
        "flask_qrcode"
      ],
      "apt_dependencies": [
        "python3-scipy"
      ]
    },
    "control": {
      "py_dependencies": [
        "apprise",
        "scikit-fuzzy",
        "scikit-learn",
        "ratelimitingfilter"
      ],
      "apt_dependencies": [
        "libatlas-base-dev",
        "pillow>=10.0.0"
      ]
    }
  },
  "versions" : [
    {
      "version" : "1.5.4",
      "build" : 0,
      "reboot_required" : false,
      "dependencies" : {
        "app": {
          "py_dependencies": [
            "flask_mobility",
            "flask_socketio",
            "flask_qrcode"
          ],
          "apt_dependencies": [
            "python3-scipy"
          ],
          "command_list" : []
        },
        "control": {
          "py_dependencies": [
            "apprise",
            "scikit-fuzzy",
            "scikit-learn"
          ],
          "apt_dependencies": [
            "libatlas-base-dev"
          ],
          "command_list" : []
        }
      }
    },
    {
      "version" : "1.6.0",
      "build" : 30,
      "reboot_required" : false,
      "dependencies" : {
        "app": {
          "py_dependencies": [],
          "apt_dependencies": [],
          "command_list" : []
        },
        "control": {
          "py_dependencies": [
            "ratelimitingfilter"
          ],
          "apt_dependencies": [],
          "command_list" : []
        }
      }
    },
    {
      "version" : "1.7.0",
      "build" : 0,
      "reboot_required" : true,
      "dependencies" : {
        "app": {
          "py_dependencies": [],
          "apt_dependencies": [],
          "command_list" : []
        },
        "control": {
          "py_dependencies": [],
          "apt_dependencies": [],
          "command_list" : [
            ["sudo", "bash", "updater/bl_udev_170.sh"]
          ]
        }
      }
    }
  ]
}<|MERGE_RESOLUTION|>--- conflicted
+++ resolved
@@ -1,17 +1,10 @@
 {
   "metadata" : {
     "versions" : {
-<<<<<<< HEAD
-      "server" : "1.7.0",
-      "cookfile" : "1.5.0",
-      "recipe" : "1.0.0",
-      "build" : 22
-=======
       "server" : "1.6.3",
       "cookfile" : "1.5.0",
       "recipe" : "1.0.0",
       "build" : 48
->>>>>>> 9b293bf9
     },
     "update_notes" : "",
     "update_warnings" : ""
