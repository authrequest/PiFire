--- conflicted
+++ resolved
@@ -82,11 +82,7 @@
 		display_thread.start()
 
 	def _init_input(self):
-<<<<<<< HEAD
-		# Init constants and variables 
-=======
 		# Init constants and variables
->>>>>>> a9d0d957
 		clk_pin = self.dev_pins['input']['up_clk']  	# Clock - GPIO16
 		dt_pin = self.dev_pins['input']['down_dt']  	# DT - GPIO20
 		sw_pin = self.dev_pins['input']['enter_sw'] 	# Switch - GPIO21
