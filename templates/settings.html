--- conflicted
+++ resolved
@@ -1652,12 +1652,6 @@
                                     </div>
                                 </div><!-- End of card body -->
                             </div><!-- End of Card -->
-<<<<<<< HEAD
-                        </div><!-- End of card body -->
-                        <div class="card-footer bg-light">
-                            <button type="submit" class="btn btn-outline-danger">Save</button>
-                        </div>
-=======
                             <!-- MQTT -->
                             <div class="card shadow-sm">
                                 <div class="card-header">
@@ -1763,7 +1757,6 @@
                                 <button type="submit" class="btn btn-outline-primary">Save</button>
                             </div>
                         </div><!-- End of Card -->
->>>>>>> 599a73c3
                     </form>
                 </div><!-- End of Card -->
                 {% if not request.MOBILE %}<br><br><br>{% endif %}
