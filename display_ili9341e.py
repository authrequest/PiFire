--- conflicted
+++ resolved
@@ -68,10 +68,6 @@
 						  reset_hold_time=0.2, reset_release_time=0.2)
 		self.device = ili9341(self.serial, active_low=False, width=self.WIDTH, height=self.HEIGHT, gpio_LIGHT=led_pin,
 							  rotate=self.rotation)
-<<<<<<< HEAD
-
-=======
->>>>>>> a9d0d957
 		# Setup & Start Display Loop Thread 
 		display_thread = threading.Thread(target=self._display_loop)
 		display_thread.start()
